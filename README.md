--- conflicted
+++ resolved
@@ -158,65 +158,7 @@
   --set env.SERVER_NAME="Valhalla"
 ```
 
-<<<<<<< HEAD
 ## Contributing
-=======
-#### **[Vein](charts/vein/)**
-
-**Status:** Production Ready | **Version:** 0.1.4 | [📖 Detailed README](charts/vein/README.md)
-
-Deploy a Vein survival horror dedicated server with optimized resource allocation.
-
-- **Features:** Dual-PVC architecture, host network mode, Steam GSLT support
-- **Resources:** ~12GB RAM, 4 CPU cores (memory-intensive!)
-- **Use Case:** Survival horror multiplayer with persistent worlds
-- **⚠️ Note:** High memory requirements - ensure adequate resources
-
-```bash
-helm install vein mbround18/vein \
-  --namespace vein \
-  --create-namespace \
-  --set existingSecret.name=vein-passwords
-```
-
-#### **[Enshrouded](charts/enshrouded/)**
-
-**Status:** Production Ready | **Version:** 0.3.2
-
-Survival action RPG server with base building and crafting.
-
-- **Features:** Persistent storage, configurable player limits
-- **Resources:** ~4GB RAM, 2 CPU cores recommended
-- **Use Case:** Co-op survival RPG servers
-
-```bash
-helm install enshrouded mbround18/enshrouded \
-  --namespace enshrouded \
-  --create-namespace
-```
-
-#### **[FoundryVTT](charts/foundryvtt/)**
-
-**Status:** Beta | **Version:** 0.2.4
-
-Virtual tabletop platform for running TTRPGs online.
-
-- **Features:** Persistent data storage, ingress support
-- **Resources:** ~2GB RAM, 1 CPU core
-- **Use Case:** D&D, Pathfinder, and other tabletop games
-- **⚠️ Note:** Requires FoundryVTT license key
-
-```bash
-helm install foundry mbround18/foundryvtt \
-  --namespace foundry \
-  --create-namespace \
-  --set ingress.enabled=true
-```
-
-### Utility & Tools
-
-#### **[game-tools](charts/game-tools/)** (Library Chart)
->>>>>>> 5a5fee6d
 
 **Status:** Stable | **Version:** 0.1.0 | [📖 Detailed README](charts/game-tools/README.md)
 
