--- conflicted
+++ resolved
@@ -5,11 +5,7 @@
 appVersion: '2.5'
 dependencies:
 - name: postgres
-<<<<<<< HEAD
   version: 0.1.7
-=======
-  version: 0.1.9
->>>>>>> 30745741
   repository: https://mbround18.github.io/helm-charts
 - name: istio-ingress
   version: 0.1.0
