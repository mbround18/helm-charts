--- conflicted
+++ resolved
@@ -2,13 +2,8 @@
 name: foundryvtt
 description: A Helm chart for Foundry Virtual Tabletop
 type: application
-<<<<<<< HEAD
-version: 0.2.4
-appVersion: "1.0"
-=======
 version: 0.2.5
 appVersion: '1.0'
->>>>>>> 5a5fee6d
 home: https://foundryvtt.com/
 keywords:
   - foundry
