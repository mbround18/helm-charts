apiVersion: v2
name: vein
description: A Helm chart for Vein dedicated game server
type: application
<<<<<<< HEAD
version: 0.1.0
appVersion: "v0.0.2"
=======
version: 0.1.4
appVersion: v0.0.3
>>>>>>> abd97e21
keywords:
- vein
- game-server
- valheim-inspired
home: https://github.com/mbround18/vein-docker
sources:
- https://github.com/mbround18/vein-docker
maintainers:
- name: mbruno
dependencies:
- name: game-tools
  version: 0.1.0
  repository: file://../game-tools<|MERGE_RESOLUTION|>--- conflicted
+++ resolved
@@ -2,13 +2,8 @@
 name: vein
 description: A Helm chart for Vein dedicated game server
 type: application
-<<<<<<< HEAD
-version: 0.1.0
-appVersion: "v0.0.2"
-=======
 version: 0.1.4
 appVersion: v0.0.3
->>>>>>> abd97e21
 keywords:
 - vein
 - game-server
